import asyncio
import logging
import os
import random
import socket
import time

import docker

<<<<<<< HEAD
=======
from nebula.core.noderole import factory_role_behavior, change_role_behavior, Role, RoleBehavior
>>>>>>> 21991bbd
from nebula.addons.functions import print_msg_box
from nebula.addons.reporter import Reporter
from nebula.addons.reputation.reputation import Reputation
from nebula.core.addonmanager import AddondManager
from nebula.core.aggregation.aggregator import create_aggregator
from nebula.core.eventmanager import EventManager
from nebula.core.nebulaevents import (
    AggregationEvent,
    ExperimentFinishEvent,
<<<<<<< HEAD
    NodeTerminatedEvent,
=======
>>>>>>> 21991bbd
    RoundEndEvent,
    RoundStartEvent,
    UpdateNeighborEvent,
    UpdateReceivedEvent,
<<<<<<< HEAD
=======
    ExperimentFinishEvent,
    ModelPropagationEvent,
>>>>>>> 21991bbd
)
from nebula.core.network.communications import CommunicationsManager
from nebula.core.role import Role, factory_node_role
from nebula.core.situationalawareness.situationalawareness import SituationalAwareness
from nebula.core.utils.locker import Locker

logging.getLogger("requests").setLevel(logging.WARNING)
logging.getLogger("urllib3").setLevel(logging.WARNING)
logging.getLogger("fsspec").setLevel(logging.WARNING)
logging.getLogger("matplotlib").setLevel(logging.ERROR)
logging.getLogger("aim").setLevel(logging.ERROR)
logging.getLogger("plotly").setLevel(logging.ERROR)

import pdb
import sys

from nebula.config.config import Config
from nebula.core.aggregation.updatehandlers.caffupdatehandler import CAFFUpdateHandler
from nebula.core.training.lightning import Lightning


def handle_exception(exc_type, exc_value, exc_traceback):
    logging.error("Uncaught exception", exc_info=(exc_type, exc_value, exc_traceback))
    if issubclass(exc_type, KeyboardInterrupt):
        sys.__excepthook__(exc_type, exc_value, exc_traceback)
        return
    pdb.set_trace()
    pdb.post_mortem(exc_traceback)


def signal_handler(sig, frame):
    print("Signal handler called with signal", sig)
    print("Exiting gracefully")
    sys.exit(0)


def print_banner():
    banner = """
                    ███╗   ██╗███████╗██████╗ ██╗   ██╗██╗      █████╗
                    ████╗  ██║██╔════╝██╔══██╗██║   ██║██║     ██╔══██╗
                    ██╔██╗ ██║█████╗  ██████╔╝██║   ██║██║     ███████║
                    ██║╚██╗██║██╔══╝  ██╔══██╗██║   ██║██║     ██╔══██║
                    ██║ ╚████║███████╗██████╔╝╚██████╔╝███████╗██║  ██║
                    ╚═╝  ╚═══╝╚══════╝╚═════╝  ╚═════╝ ╚══════╝╚═╝  ╚═╝
                      A Platform for Decentralized Federated Learning

                      Developed by:
                       • Enrique Tomás Martínez Beltrán
                       • Alberto Huertas Celdrán
                       • Alejandro Avilés Serrano
                       • Fernando Torres Vega

                      https://nebula-dfl.com / https://nebula-dfl.eu
            """
    logging.info(f"\n{banner}\n")


class Engine:
    def __init__(
        self,
        model,
        datamodule,
        config=Config,
        trainer=Lightning,
        security=False,
    ):
        self.config = config
        self.idx = config.participant["device_args"]["idx"]
        self.experiment_name = config.participant["scenario_args"]["name"]
        self.ip = config.participant["network_args"]["ip"]
        self.port = config.participant["network_args"]["port"]
        self.addr = config.participant["network_args"]["addr"]
        
        self.name = config.participant["device_args"]["name"]
        self.client = docker.from_env()

        print_banner()

        self._trainer = None
        self._aggregator = None
        self.round = None
        self.total_rounds = None
        self.federation_nodes = set()
        self._federation_nodes_lock = Locker("federation_nodes_lock", async_lock=True)
        self.initialized = False
        self.log_dir = os.path.join(config.participant["tracking_args"]["log_dir"], self.experiment_name)

        self.security = security

        self._trainer = trainer(model, datamodule, config=self.config)
        self._aggregator = create_aggregator(config=self.config, engine=self)

        self._termination_sent = False  # <-- needed for CAFF mechanism
        self._using_caff = self.config.participant.get("communication_args", {}).get("mechanism", "").lower() == "caff"
        if self._using_caff:
            logging.info(f"[{self.addr}] Communication mechanism: CAFF")
        else:
            logging.info(
                f"[{self.addr}] Communication mechanism: {self.config.participant.get('communication_args', {}).get('mechanism', 'standard')}"
            )
        self._caff_force_terminate = False

        self._secure_neighbors = []
        self._is_malicious = self.config.participant["adversarial_args"]["attack_params"]["attacks"] != "No Attack"

        role = config.participant["device_args"]["role"]
        self._role_behavior: RoleBehavior = factory_role_behavior(role, self, config)
        self._role_behavior_performance_lock = Locker("role_behavior_performance_lock", async_lock=True)

        print_msg_box(
            msg=f"Name {self.name}\nRole: {self._role_behavior.get_role_name()}",
            indent=2,
            title="Node information",
        )

        msg = f"Trainer: {self._trainer.__class__.__name__}"
        msg += f"\nDataset: {self.config.participant['data_args']['dataset']}"
        msg += f"\nIID: {self.config.participant['data_args']['iid']}"
        msg += f"\nModel: {model.__class__.__name__}"
        msg += f"\nAggregation algorithm: {self._aggregator.__class__.__name__}"
        msg += f"\nNode behavior: {'malicious' if self._is_malicious else 'benign'}"
        print_msg_box(msg=msg, indent=2, title="Scenario information")
        print_msg_box(
            msg=f"Logging type: {self._trainer.logger.__class__.__name__}",
            indent=2,
            title="Logging information",
        )

        self.learning_cycle_lock = Locker(name="learning_cycle_lock", async_lock=True)
        self.federation_setup_lock = Locker(name="federation_setup_lock", async_lock=True)
        self.federation_ready_lock = Locker(name="federation_ready_lock", async_lock=True)
        self.round_lock = Locker(name="round_lock", async_lock=True)
        self._round_in_process_lock = Locker("round_in_process_lock", async_lock=True)
        self.config.reload_config_file()

        self._cm = CommunicationsManager(engine=self)

        self._reporter = Reporter(config=self.config, trainer=self.trainer)

        self._sinchronized_status = True
        self.sinchronized_status_lock = Locker(name="sinchronized_status_lock")

        self.trainning_in_progress_lock = Locker(name="trainning_in_progress_lock", async_lock=True)

        event_manager = EventManager.get_instance(verbose=False)
        self._addon_manager = AddondManager(self, self.config)

        # Additional Components
        if "situational_awareness" in self.config.participant:
            self._situational_awareness = SituationalAwareness(self.config, self)
        else:
            self._situational_awareness = None

        if self.config.participant["defense_args"]["reputation"]["enabled"]:
            self._reputation = Reputation(engine=self, config=self.config)

    @property
    def cm(self):
        """Communication Manager"""
        return self._cm

    @property
    def reporter(self):
        """Reporter"""
        return self._reporter

    @property
    def aggregator(self):
        """Aggregator"""
        return self._aggregator

    @property
    def trainer(self):
        """Trainer"""
        return self._trainer
    
    @property
    def rb(self):
        """Role Behavior"""
        return self._role_behavior

    @property
    def sa(self):
        """Situational Awareness Module"""
        return self._situational_awareness

    def get_aggregator_type(self):
        return type(self.aggregator)

    def get_addr(self):
        return self.addr

    def get_config(self):
        return self.config

    async def get_federation_nodes(self):
        async with self._federation_nodes_lock:
            return self.federation_nodes.copy()

    async def update_federation_nodes(self, federation_nodes):
        async with self._federation_nodes_lock:
            self.federation_nodes = federation_nodes

    def get_initialization_status(self):
        return self.initialized

    def set_initialization_status(self, status):
        self.initialized = status

    async def get_round(self):
        async with self.round_lock:
            current_round = self.round
        return current_round

    def get_federation_ready_lock(self):
        return self.federation_ready_lock

    def get_federation_setup_lock(self):
        return self.federation_setup_lock

    def get_trainning_in_progress_lock(self):
        return self.trainning_in_progress_lock

    def get_round_lock(self):
        return self.round_lock

    def set_round(self, new_round):
        logging.info(f"🤖  Update round count | from: {self.round} | to round: {new_round}")
        self.round = new_round
        self.trainer.set_current_round(new_round)

    def _get_caff_handler(self) -> CAFFUpdateHandler | None:
        if self.config.participant["scenario_args"]["federation"].lower() == "dfl" and self._using_caff:
            from nebula.core.aggregation.updatehandlers.caffupdatehandler import CAFFUpdateHandler

            handler = getattr(self.aggregator, "_update_storage", None)
            if isinstance(handler, CAFFUpdateHandler):
                return handler
        return None

    def force_stop_training(self):
        self._caff_force_terminate = True

    """                                                     ##############################
                                                            #       MODEL CALLBACKS      #
                                                            ##############################
    """

    async def model_initialization_callback(self, source, message):
        logging.info(f"🤖  handle_model_message | Received model initialization from {source}")
        try:
            model = self.trainer.deserialize_model(message.parameters)
            self.trainer.set_model_parameters(model, initialize=True)
            logging.info("🤖  Init Model | Model Parameters Initialized")
            self.set_initialization_status(True)
            await (
                self.get_federation_ready_lock().release_async()
            )  # Enable learning cycle once the initialization is done
            try:
                await (
                    self.get_federation_ready_lock().release_async()
                )  # Release the lock acquired at the beginning of the engine
            except RuntimeError:
                pass
        except RuntimeError:
            pass

    async def model_update_callback(self, source, message):
        logging.info(f"🤖  handle_model_message | Received model update from {source} with round {message.round}")
        if not self.get_federation_ready_lock().locked() and len(await self.get_federation_nodes()) == 0:
            logging.info("🤖  handle_model_message | There are no defined federation nodes")
            return
        decoded_model = self.trainer.deserialize_model(message.parameters)
        updt_received_event = UpdateReceivedEvent(decoded_model, message.weight, source, message.round)
        await EventManager.get_instance().publish_node_event(updt_received_event)

    """                                                     ##############################
                                                            #      General callbacks     #
                                                            ##############################
    """

    async def _discovery_discover_callback(self, source, message):
        logging.info(
            f"🔍  handle_discovery_message | Trigger | Received discovery message from {source} (network propagation)"
        )
        current_connections = await self.cm.get_addrs_current_connections(myself=True)
        if source not in current_connections:
            logging.info(f"🔍  handle_discovery_message | Trigger | Connecting to {source} indirectly")
            await self.cm.connect(source, direct=False)
        async with self.cm.get_connections_lock():
            if source in self.cm.connections:
                # Update the latitude and longitude of the node (if already connected)
                if (
                    message.latitude is not None
                    and -90 <= message.latitude <= 90
                    and message.longitude is not None
                    and -180 <= message.longitude <= 180
                ):
                    self.cm.connections[source].update_geolocation(message.latitude, message.longitude)
                else:
                    logging.warning(
                        f"🔍  Invalid geolocation received from {source}: latitude={message.latitude}, longitude={message.longitude}"
                    )

    async def _control_alive_callback(self, source, message):
        logging.info(f"🔧  handle_control_message | Trigger | Received alive message from {source}")
        current_connections = await self.cm.get_addrs_current_connections(myself=True)
        if source in current_connections:
            try:
                await self.cm.health.alive(source)
            except Exception as e:
                logging.exception(f"Error updating alive status in connection: {e}")
        else:
            logging.error(f"❗️  Connection {source} not found in connections...")

    async def _control_leadership_transfer_callback(self, source, message):
        logging.info(f"🔧  handle_control_message | Trigger | Received leadership transfer message from {source}")
<<<<<<< HEAD
        if self.role == Role.AGGREGATOR:
            neighbors = await self.cm.get_addrs_current_connections(myself=True)
            if len(neighbors) > 1:
                random_neighbor = random.choice(neighbors)
                message = self.cm.create_message("control", "leadership_transfer")
                await self.cm.send_message(random_neighbor, message)
                logging.info(
                    f"🔧  handle_control_message | Trigger | Leadership transfer message sent to {random_neighbor}"
                )
                message = self.cm.create_message("control", "leadership_transfer_ack")
                await self.cm.send_message(source, message)
                logging.info(f"🔧  handle_control_message | Trigger | Leadership transfer ack message sent to {source}")
            else:
                logging.info("🔧  handle_control_message | Trigger | Only one neighbor found, I am the leader")
        else:
            self.role = Role.AGGREGATOR
            logging.info("🔧  handle_control_message | Trigger | I am now the leader")
            message = self.cm.create_message("control", "leadership_transfer_ack")
            await self.cm.send_message(source, message)
            logging.info(f"🔧  handle_control_message | Trigger | Leadership transfer ack message sent to {source}")
=======
        
        if await self._round_in_process_lock.locked_async():
            logging.info("Learning cycle is executing, role behavior will be modified next round")
            await self.rb.set_next_role(Role.AGGREGATOR, source_to_notificate=source)
        else:
            try:
                logging.info("Trying to modify Role behavior")
                lock_task = asyncio.create_task(self._round_in_process_lock.acquire_async())
                await asyncio.wait_for(lock_task, timeout=3)
                self._role_behavior = change_role_behavior(self.rb, Role.AGGREGATOR, self, self.config)
                await self.rb.set_next_role(Role.AGGREGATOR, source_to_notificate=source)
                await self.update_self_role()
                await self._round_in_process_lock.release_async()
            except TimeoutError:
                logging.info("Learning cycle is locked, role behavior will be modified next round")
                await self.rb.set_next_role(Role.AGGREGATOR, source_to_notificate=source)
>>>>>>> 21991bbd

    async def _control_leadership_transfer_ack_callback(self, source, message):
        logging.info(f"🔧  handle_control_message | Trigger | Received leadership transfer ack message from {source}")
        # No concurrence of difference ack received treated, be aware of that.
        if await self._round_in_process_lock.locked_async():
            logging.info("Learning cycle is executing, role behavior will be modified next round")
            await self.rb.set_next_role(Role.TRAINER)
        else:
            try:
                lock_task = asyncio.create_task(self._round_in_process_lock.acquire_async())
                await asyncio.wait_for(lock_task, timeout=3)

                logging.info("Role behavior could be executed...")
                await self.rb.set_next_role(Role.TRAINER)
                await self.update_self_role()

                await self._round_in_process_lock.release_async()

            except TimeoutError:
                logging.info("Learning cycle is locked, role behavior will be modified next round")
                await self.rb.set_next_role(Role.TRAINER)
        

    async def _connection_connect_callback(self, source, message):
        logging.info(f"🔗  handle_connection_message | Trigger | Received connection message from {source}")
        current_connections = await self.cm.get_addrs_current_connections(myself=True)
        if source not in current_connections:
            logging.info(f"🔗  handle_connection_message | Trigger | Connecting to {source}")
            await self.cm.connect(source, direct=True)

    async def _connection_disconnect_callback(self, source, message):
        logging.info(f"🔗  handle_connection_message | Trigger | Received disconnection message from {source}")
        await self.cm.disconnect(source, mutual_disconnection=False)

    async def _federation_federation_ready_callback(self, source, message):
        logging.info(f"📝  handle_federation_message | Trigger | Received ready federation message from {source}")
        if self.config.participant["device_args"]["start"]:
            logging.info(f"📝  handle_federation_message | Trigger | Adding ready connection {source}")
            await self.cm.add_ready_connection(source)

    async def _federation_federation_start_callback(self, source, message):
        logging.info(f"📝  handle_federation_message | Trigger | Received start federation message from {source}")
        await self.create_trainer_module()

    async def _federation_federation_models_included_callback(self, source, message):
        logging.info(f"📝  handle_federation_message | Trigger | Received aggregation finished message from {source}")
        current_round = await self.get_round()
        try:
            await self.cm.get_connections_lock().acquire_async()
            if current_round is not None and source in self.cm.connections:
                try:
                    if message is not None and len(message.arguments) > 0:
                        self.cm.connections[source].update_round(int(message.arguments[0])) if message.round in [
                            current_round - 1,
                            current_round,
                        ] else None
                except Exception as e:
                    logging.exception(f"Error updating round in connection: {e}")
            else:
                logging.error(f"Connection not found for {source}")
        except Exception as e:
            logging.exception(f"Error updating round in connection: {e}")
        finally:
            await self.cm.get_connections_lock().release_async()

    async def _reputation_share_callback(self, source, message):
        try:
            logging.info(f"handle_reputation_message | Trigger | Received reputation message from {source} | Node: {message.node_id} | Score: {message.score} | Round: {message.round}")

            current_node = self.addr
            nei = message.node_id

            if hasattr(self, '_reputation') and self._reputation is not None:
                if current_node != nei:
                    key = (current_node, nei, message.round)
                    if key not in self._reputation.reputation_with_all_feedback:
                        self._reputation.reputation_with_all_feedback[key] = []
                    self._reputation.reputation_with_all_feedback[key].append(message.score)
        except Exception as e:
            logging.exception(f"Error handling reputation message: {e}")

    """                                                     ##############################
                                                            #    REGISTERING CALLBACKS   #
                                                            ##############################
    """

    async def register_events_callbacks(self):
        await self.init_message_callbacks()
        await EventManager.get_instance().subscribe_node_event(AggregationEvent, self.broadcast_models_include)

    async def init_message_callbacks(self):
        logging.info("Registering callbacks for MessageEvents...")
        await self.register_message_events_callbacks()
        # Additional callbacks not registered automatically
        await self.register_message_callback(("model", "initialization"), "model_initialization_callback")
        await self.register_message_callback(("model", "update"), "model_update_callback")

    async def register_message_events_callbacks(self):
        me_dict = self.cm.get_messages_events()
        message_events = [
            (message_name, message_action)
            for (message_name, message_actions) in me_dict.items()
            for message_action in message_actions
        ]
        for event_type, action in message_events:
            callback_name = f"_{event_type}_{action}_callback"
            method = getattr(self, callback_name, None)

            if callable(method):
                await EventManager.get_instance().subscribe((event_type, action), method)

    async def register_message_callback(self, message_event: tuple[str, str], callback: str):
        event_type, action = message_event
        method = getattr(self, callback, None)
        if callable(method):
            await EventManager.get_instance().subscribe((event_type, action), method)

    """                                                     ##############################
                                                            #    ENGINE FUNCTIONALITY    #
                                                            ##############################
    """

    async def _aditional_node_start(self):
        """
        Starts the initialization process for an additional node joining the federation.

        This method triggers the situational awareness module to initiate a late connection
        process to discover and join the federation. Once connected, it starts the learning
        process asynchronously.
        """
        logging.info(f"Aditional node | {self.addr} | going to stablish connection with federation")
        await self.sa.start_late_connection_process()
        # continue ..
        logging.info("Creating trainer service to start the federation process..")
        asyncio.create_task(self._start_learning_late())

    async def update_neighbors(self, removed_neighbor_addr, neighbors, remove=False):
        """
        Updates the internal list of federation neighbors and publishes a neighbor update event.

        Args:
            removed_neighbor_addr (str): Address of the neighbor that was removed (or affected).
            neighbors (set): The updated set of current federation neighbors.
            remove (bool): Flag indicating whether the specified neighbor was removed (True)
                        or added (False).

        Publishes:
            UpdateNeighborEvent: An event describing the neighbor update, for use by listeners.
        """
        await self.update_federation_nodes(neighbors)
        updt_nei_event = UpdateNeighborEvent(removed_neighbor_addr, remove)
        asyncio.create_task(EventManager.get_instance().publish_node_event(updt_nei_event))

    async def broadcast_models_include(self, age: AggregationEvent):
        """
        Broadcasts a message to federation neighbors indicating that aggregation is ready.

        Args:
            age (AggregationEvent): The event containing information about the completed aggregation.

        Sends:
            federation_models_included: A message containing the round number of the aggregation.
        """
        logging.info(f"🔄  Broadcasting MODELS_INCLUDED for round {await self.get_round()}")
        current_round = await self.get_round()
        message = self.cm.create_message(
            "federation", "federation_models_included", [str(arg) for arg in [current_round]]
        )
        asyncio.create_task(self.cm.send_message_to_neighbors(message))

    async def update_model_learning_rate(self, new_lr):
        """
        Updates the learning rate of the current training model.

        Args:
            new_lr (float): The new learning rate to apply to the trainer model.

        This method ensures that the operation is protected by a lock to avoid
        conflicts with ongoing training operations.
        """
        await self.trainning_in_progress_lock.acquire_async()
        logging.info("Update | learning rate modified...")
        self.trainer.update_model_learning_rate(new_lr)
        await self.trainning_in_progress_lock.release_async()

    async def _start_learning_late(self):
        """
        Initializes the training process for a node joining the federation after it has already started.

        This method retrieves the training configuration from the situational awareness module,
        including the model parameters, total number of training rounds, current round, and number
        of epochs. It initializes the model and the trainer accordingly, and starts the learning cycle.

        Locks:
            - Acquires and releases `learning_cycle_lock` to ensure exclusive access during setup.
            - Acquires and updates `round` via `round_lock`.
            - Releases `federation_ready_lock` to indicate that the node is ready to begin learning.

        Handles:
            - Late start by setting model parameters and synchronization state.
            - Runtime exceptions gracefully in case of double lock releases or other race conditions.

        Logs important initialization information and direct connection state before training begins.
        """
        await self.learning_cycle_lock.acquire_async()
        try:
            model_serialized, rounds, round, _epochs = await self.sa.get_trainning_info()
            self.total_rounds = rounds
            epochs = _epochs
            await self.get_round_lock().acquire_async()
            self.round = round
            await self.get_round_lock().release_async()
            await self.learning_cycle_lock.release_async()
            print_msg_box(
                msg="Starting Federated Learning process...",
                indent=2,
                title="Start of the experiment late",
            )
            logging.info(f"Trainning setup | total rounds: {rounds} | current round: {round} | epochs: {epochs}")
            direct_connections = await self.cm.get_addrs_current_connections(only_direct=True)
            logging.info(f"Initial DIRECT connections: {direct_connections}")
            await asyncio.sleep(1)
            try:
                logging.info("🤖  Initializing model...")
                await asyncio.sleep(1)
                model = self.trainer.deserialize_model(model_serialized)
                self.trainer.set_model_parameters(model, initialize=True)
                logging.info("Model Parameters Initialized")
                self.set_initialization_status(True)
                await (
                    self.get_federation_ready_lock().release_async()
                )  # Enable learning cycle once the initialization is done
                try:
                    await (
                        self.get_federation_ready_lock().release_async()
                    )  # Release the lock acquired at the beginning of the engine
                except RuntimeError:
                    pass
            except RuntimeError:
                pass

            self.trainer.set_epochs(epochs)
            self.trainer.set_current_round(round)
            self.trainer.create_trainer()
            await self._learning_cycle()

        finally:
            if await self.learning_cycle_lock.locked_async():
                await self.learning_cycle_lock.release_async()

    async def create_trainer_module(self):
        asyncio.create_task(self._start_learning())
        logging.info("Started trainer module...")

    async def start_communications(self):
        """
        Initializes communication with neighboring nodes and registers internal event callbacks.

        This method performs the following steps:
        1. Registers all event callbacks used by the node.
        2. Parses the list of initial neighbors from the configuration and initiates communications with them.
        3. Waits for half of the configured grace time to allow initial network stabilization.

        This grace period provides time for initial peer discovery and message exchange
        before other services or training processes begin.
        """
        await self.register_events_callbacks()
        initial_neighbors = self.config.participant["network_args"]["neighbors"].split()
        await self.cm.start_communications(initial_neighbors)
        await asyncio.sleep(self.config.participant["misc_args"]["grace_time_connection"] // 2)

    async def deploy_components(self):
        """
        Initializes and deploys the core components required for node operation in the federation.

        This method performs the following actions:
        1. Initializes the aggregator, which handles the model aggregation process.
        2. Optionally initializes the situational awareness module if enabled in the configuration.
        3. Sets up the reputation system if enabled.
        4. Starts the reporting service for logging and monitoring purposes.
        5. Deploys any additional add-ons registered via the addon manager.

        This method ensures all critical and optional components are ready before
        the federated learning process starts.
        """
        await self.aggregator.init()
        if "situational_awareness" in self.config.participant:
            await self.sa.init()
        if self.config.participant["defense_args"]["reputation"]["enabled"]:
            await self._reputation.setup()
        await self._reporter.start()
        await self._addon_manager.deploy_additional_services()

    async def deploy_federation(self):
        """
        Manages the startup logic for the federated learning process.

        The behavior is determined by the configuration:
        - If the device is responsible for starting the federation:
        1. Waits for a configured grace period to allow peers to initialize.
        2. Waits until the network is ready (all nodes are prepared).
        3. Sends a 'FEDERATION_START' message to notify neighbors.
        4. Initializes the trainer module and marks the node as ready.

        - If the device is not the starter:
        1. Sends a 'FEDERATION_READY' message to neighbors.
        2. Waits passively for a start signal from the initiating node.

        This function ensures proper synchronization and coordination before the federated rounds begin.
        """
        await self.federation_ready_lock.acquire_async()
        if self.config.participant["device_args"]["start"]:
            logging.info(
                f"💤  Waiting for {self.config.participant['misc_args']['grace_time_start_federation']} seconds to start the federation"
            )
            await asyncio.sleep(self.config.participant["misc_args"]["grace_time_start_federation"])
            if self.round is None:
                while not await self.cm.check_federation_ready():
                    await asyncio.sleep(1)
                logging.info("Sending FEDERATION_START to neighbors...")
                message = self.cm.create_message("federation", "federation_start")
                await self.cm.send_message_to_neighbors(message)
                await self.get_federation_ready_lock().release_async()
                await self.create_trainer_module()
                self.set_initialization_status(True)
            else:
                logging.info("Federation already started")

        else:
            logging.info("Sending FEDERATION_READY to neighbors...")
            message = self.cm.create_message("federation", "federation_ready")
            await self.cm.send_message_to_neighbors(message)
            logging.info("💤  Waiting until receiving the start signal from the start node")

    async def _start_learning(self):
        """
        Starts the federated learning process from the beginning if no prior round exists.

        This method performs the following sequence:
        1. Acquires the learning cycle lock to ensure exclusive execution.
        2. If no round has been initialized:
        - Reads total rounds and epochs from the configuration.
        - Sets the initial round to 0 and releases the round lock.
        - Waits for the federation to be ready if the device is not the starter.
        - If the device is the starter, it propagates the initial model to neighbors.
        - Sets the number of epochs and creates the trainer instance.
        - Initiates the federated learning cycle.
        3. If a round already exists and the lock is still held, it is released to avoid deadlock.

        This method ensures that the learning process is initialized safely and only once,
        synchronizing startup across nodes and managing dependencies on federation readiness.
        """
        await self.learning_cycle_lock.acquire_async()
        try:
            if self.round is None:
                self.total_rounds = self.config.participant["scenario_args"]["rounds"]
                epochs = self.config.participant["training_args"]["epochs"]
                await self.get_round_lock().acquire_async()
                self.round = 0
                await self.get_round_lock().release_async()
                await self.learning_cycle_lock.release_async()
                print_msg_box(
                    msg="Starting Federated Learning process...",
                    indent=2,
                    title="Start of the experiment",
                )
                direct_connections = await self.cm.get_addrs_current_connections(only_direct=True)
                undirected_connections = await self.cm.get_addrs_current_connections(only_undirected=True)
                logging.info(
                    f"Initial DIRECT connections: {direct_connections} | Initial UNDIRECT participants: {undirected_connections}"
                )
                logging.info("💤  Waiting initialization of the federation...")
                # Lock to wait for the federation to be ready (only affects the first round, when the learning starts)
                # Only applies to non-start nodes --> start node does not wait for the federation to be ready
                await self.get_federation_ready_lock().acquire_async()
                if self.config.participant["device_args"]["start"]:
                    logging.info("Propagate initial model updates.")
                    
                    mpe = ModelPropagationEvent(await self.cm.get_addrs_current_connections(only_direct=True, myself=False), "initialization")
                    await EventManager.get_instance().publish_node_event(mpe)
                    
                    await self.get_federation_ready_lock().release_async()

                self.trainer.set_epochs(epochs)
                self.trainer.create_trainer()

                await self._learning_cycle()
            else:
                if await self.learning_cycle_lock.locked_async():
                    await self.learning_cycle_lock.release_async()
        finally:
            if await self.learning_cycle_lock.locked_async():
                await self.learning_cycle_lock.release_async()

    async def _waiting_model_updates(self):
        """
        Waits for the model aggregation results and updates the local model accordingly.

        This method:
        1. Awaits the result of the aggregation from the aggregator component.
        2. If aggregation parameters are successfully received:
        - Updates the local model with the aggregated parameters.
        3. If no parameters are returned:
        - Logs an error indicating aggregation failure.

        This method is called after local training and before proceeding to the next round,
        ensuring the model is synchronized with the federation's latest aggregated state.
        """
        logging.info(f"💤  Waiting convergence in round {self.round}.")
        params = await self.aggregator.get_aggregation()
        if params is not None:
            logging.info(
                f"_waiting_model_updates | Aggregation done for round {self.round}, including parameters in local model."
            )
            self.trainer.set_model_parameters(params)
        else:
            logging.error("Aggregation finished with no parameters")

    def print_round_information(self):
        print_msg_box(
            msg=f"Round {self.round} of {self.total_rounds} started.",
            indent=2,
            title="Round information",
        )

    async def learning_cycle_finished(self):
        current_round = await self.get_round()
        if not current_round or not self.total_rounds:
            return False
        else:
<<<<<<< HEAD
            return self.round < self.total_rounds
=======
            return current_round >= self.total_rounds
        
    async def resolve_missing_updates(self):
        """
        Delegates the resolution strategy for missing updates to the current role behavior.

        This function is called when the node receives no model updates from neighbors
        and needs to apply a fallback strategy depending on its role (e.g., using default weights
        if aggregator, or local model if trainer).

        Returns:
            The result of the role-specific resolution strategy.
        """
        logging.info(f"Using Role behavior: {self.rb.get_role_name()} conflict resolve strategy")
        return await self.rb.resolve_missing_updates()
    
    async def update_self_role(self):
        """
        Checks whether a role update is required and performs the transition if necessary.

        If a new role has been assigned (i.e., self.rb.update_role_needed() is True),
        this function updates the role behavior accordingly and notifies the source
        that initiated the role transfer, if applicable.

        It logs the role change and spawns an async task to send a control message
        acknowledging the update to the initiating node.
>>>>>>> 21991bbd

        Raises:
            Any exceptions from change_role_behavior or communication logic.
        """
        if await self.rb.update_role_needed():
            logging.info("Starting Role Behavior modification...")
            from_role = self.rb.get_role_name()
            next_role = await self.rb.get_next_role()
            source_to_notificate = await self.rb.get_source_to_notificate()
            self._role_behavior: RoleBehavior = change_role_behavior(self.rb, next_role, self, self.config)
            to_role = self.rb.get_role_name()
            logging.info(f"Role behavior changing from: {from_role} to {to_role}")
            self.config.participant["device_args"]["role"] = to_role
            if source_to_notificate:
                logging.info(f"Sending role modification ACK to transferer: {source_to_notificate}")
                message = self.cm.create_message("control", "leadership_transfer_ack")
                asyncio.create_task(self.cm.send_message(source_to_notificate, message))
             
    async def _learning_cycle(self):
        """
        Main asynchronous loop for executing the Federated Learning process across multiple rounds.

        This method orchestrates the entire lifecycle of each federated learning round, including:
        1. Starting each round:
        - Updating the list of federation nodes.
        - Publishing a `RoundStartEvent` for local and global monitoring.
        - Preparing the trainer and aggregator components.
        2. Running the core learning logic via `_extended_learning_cycle`.
        3. Ending each round:
        - Publishing a `RoundEndEvent`.
        - Releasing and updating the current round state in the configuration.
        - Invoking callbacks for the trainer to handle end-of-round logic.

        After completing all rounds:
        - Finalizes the trainer by calling `on_learning_cycle_end()` and optionally performs testing.
        - Reports the scenario status to the controller if required.
        - Optionally stops the Docker container if deployed in a containerized environment.

        This function blocks (awaits) until the full FL process concludes.
        """
<<<<<<< HEAD
        # while self.round is not None and self.round < self.total_rounds:
        while await self._continue_training():
            current_time = time.time()
            print_msg_box(
                msg=f"Round {self.round} of {self.total_rounds - 1} started (max. {self.total_rounds} rounds)",
                indent=2,
                title="Round information",
            )
            logging.info(f"Federation nodes: {self.federation_nodes}")
            await self.update_federation_nodes(
                await self.cm.get_addrs_current_connections(only_direct=True, myself=True)
            )
            expected_nodes = await self.get_federation_nodes()
            rse = RoundStartEvent(self.round, current_time, expected_nodes)
            await EventManager.get_instance().publish_node_event(rse)
            self.trainer.on_round_start()
            logging.info(f"Expected nodes: {expected_nodes}")
            direct_connections = await self.cm.get_addrs_current_connections(only_direct=True)
            undirected_connections = await self.cm.get_addrs_current_connections(only_undirected=True)
            logging.info(f"Direct connections: {direct_connections} | Undirected connections: {undirected_connections}")
            logging.info(f"[Role {self.role.value}] Starting learning cycle...")
            await self.aggregator.update_federation_nodes(expected_nodes)
            await self._extended_learning_cycle()

            current_time = time.time()
            ree = RoundEndEvent(self.round, current_time)
            await EventManager.get_instance().publish_node_event(ree)
=======
        while self.round is not None and self.round < self.total_rounds:
            async with self._round_in_process_lock:
                current_time = time.time()
                print_msg_box(
                    msg=f"Round {self.round} of {self.total_rounds - 1} started (max. {self.total_rounds} rounds)",
                    indent=2,
                    title="Round information",
                )
                
                await self.update_self_role()
                
                logging.info(f"Federation nodes: {self.federation_nodes}")
                await self.update_federation_nodes(
                    await self.cm.get_addrs_current_connections(only_direct=True, myself=True)
                )
                expected_nodes = await self.rb.select_nodes_to_wait()
                rse = RoundStartEvent(self.round, current_time, expected_nodes)
                await EventManager.get_instance().publish_node_event(rse)
                self.trainer.on_round_start()
                logging.info(f"Expected nodes: {expected_nodes}")
                direct_connections = await self.cm.get_addrs_current_connections(only_direct=True)
                undirected_connections = await self.cm.get_addrs_current_connections(only_undirected=True)
                
                logging.info(f"Direct connections: {direct_connections} | Undirected connections: {undirected_connections}")
                logging.info(f"[Role {self.rb.get_role_name()}] Starting learning cycle...")
                
                await self.aggregator.update_federation_nodes(expected_nodes)
                async with self._role_behavior_performance_lock:
                    await self.rb.extended_learning_cycle()

                current_time = time.time()
                ree = RoundEndEvent(self.round, current_time)
                await EventManager.get_instance().publish_node_event(ree)
>>>>>>> 21991bbd

                await self.get_round_lock().acquire_async()

                print_msg_box(
                    msg=f"Round {self.round} of {self.total_rounds - 1} finished (max. {self.total_rounds} rounds)",
                    indent=2,
                    title="Round information",
                )
                # await self.aggregator.reset()
                self.trainer.on_round_end()
                self.round += 1
                self.config.participant["federation_args"]["round"] = (
                    self.round
                )  # Set current round in config (send to the controller)
                await self.get_round_lock().release_async()

        logging.info(f"[{self.addr}] Training finished at round {self.round}, entering idle mode.")
        # End of the learning cycle
        self.trainer.on_learning_cycle_end()

        await self.trainer.test()
        
        # Shutdown protocol
        await self._shutdown_protocol()
            
    async def _shutdown_protocol(self):
        logging.info("Starting graceful shutdown process...")
        
        # 1.- Publish Experiment Finish Event to the last update on modules
        logging.info("Publishing Experiment Finish Event...")
        efe = ExperimentFinishEvent()
        await EventManager.get_instance().publish_node_event(efe)

        # 2.- Log finish message
        print_msg_box(
            msg=f"FL process has been completed successfully (max. {self.total_rounds} rounds reached)",
            indent=2,
            title="End of the experiment",
        )
        # Report
        if self.config.participant["scenario_args"]["controller"] != "nebula-test":
            try:
                result = await self.reporter.report_scenario_finished()
                if result:
                    logging.info("📝  Scenario finished reported successfully")
                    await self.reporter.stop()
                else:
                    logging.error("📝  Error reporting scenario finished")
            except Exception as e:
                logging.exception(f"📝  Error during scenario finish report: {e}")

        # Call centralized shutdown
        await self.shutdown()
        return

    async def shutdown(self):
        logging.info("🚦 Engine shutdown initiated")

<<<<<<< HEAD
        # If it's CAFF, log what should_continue_training() returns
        caff_handler = self._get_caff_handler()
        if caff_handler:
            should_continue = await caff_handler.should_continue_training()
            logging.info(f"[{self.addr}] CAFF should_continue_training() result: {should_continue}")
        else:
            should_continue = False
            logging.info(f"[{self.addr}] Not using CAFF or not a DFL scenario — proceeding to terminate.")

        if (
            not caff_handler or not await caff_handler.should_continue_training()
        ):  # <--- comment out if training to stop as soon as first node reaches finish line
            if self.config.participant["scenario_args"]["deployment"] == "docker":
                try:
                    docker_id = socket.gethostname()
                    logging.info(f"📦  Killing docker container with ID {docker_id}")
                    self.client.containers.get(docker_id).kill()
                except Exception as e:
                    logging.exception(f"📦  Error stopping Docker container with ID {docker_id}: {e}")

    async def _extended_learning_cycle(self):
        """
        This method is called in each round of the learning cycle. It is used to extend the learning cycle with additional
        functionalities. The method is called in the _learning_cycle method.
        """
        pass

    async def _continue_training(self):
        if self.round is None:
            logging.info("LEAVING LEARNING CYCLE")
            return False

        # If using CAFF: check if early termination has been triggered
        if self._using_caff:
            caff_handler = self._get_caff_handler()
            if caff_handler:
                should_continue = await caff_handler.should_continue_training()
                if not should_continue:
                    logging.info(f"[{self.addr}] CAFF handler requested early stop. Terminating training.")
                    # Send termination alert only once
                    if not self._termination_sent:
                        await EventManager.get_instance().publish_node_event(NodeTerminatedEvent(self.addr))
                        terminate_msg = self.cm.create_message("control", "terminated")
                        await self.cm.send_message_to_neighbors(terminate_msg)
                        self._termination_sent = True
                    return False

        # Regular case: keep training if rounds left
        if self.round < self.total_rounds:
            return True

        # If max round is reached: send CAFF termination alert only once
        if self._using_caff:
            if not self._termination_sent:
                logging.info("[CAFF] Max rounds reached. Announcing termination to peers.")
                await EventManager.get_instance().publish_node_event(NodeTerminatedEvent(self.addr))
                terminate_msg = self.cm.create_message("control", "terminated")
                await self.cm.send_message_to_neighbors(terminate_msg)
                self._termination_sent = True

        # Never train beyond max rounds — not even for CAFF
        return False
=======
        # Stop addon services first
        try:
            await self._addon_manager.stop_additional_services()
        except Exception as e:
            logging.exception("Error stopping add-ons: %s", e)

        # Stop reporter
        try:
            await self._reporter.stop()
        except Exception as e:
            logging.exception("Error stopping reporter: %s", e)

        # Stop communications manager (includes forwarder, discoverer, propagator, ECS)
        try:
            await self.cm.stop()
        except Exception as e:
            logging.exception("Error stopping communications manager: %s", e)

        # Stop situational awareness
        try:
            if self.sa:
                await self.sa.stop()
        except Exception as e:
            logging.exception("Error stopping situational awareness: %s", e)

        # Task cleanup with improved handling
        logging.info("Starting graceful task cleanup...")
        tasks = [t for t in asyncio.all_tasks() if t is not asyncio.current_task()]

        if tasks:
            logging.info(f"Found {len(tasks)} remaining tasks to clean up")
            for task in tasks:
                logging.info(f"  • Task: {task.get_name()} - {task}")
                logging.info(f"  • State: {task._state} - Done: {task.done()} - Cancelled: {task.cancelled()}")

            # Wait for tasks to complete naturally with shorter timeout
            try:
                await asyncio.wait_for(asyncio.gather(*tasks, return_exceptions=True), timeout=3)
            except asyncio.CancelledError:
                logging.warning(
                    "Timeout reached during task cleanup (CancelledError); proceeding with shutdown anyway."
                )
                # Do not re-raise, just continue
            except TimeoutError:
                logging.warning("Some tasks did not complete in time, forcing cancellation...")
                for task in tasks:
                    if not task.done():
                        task.cancel()
                # Wait a bit more for cancellations to take effect
                try:
                    await asyncio.wait_for(asyncio.gather(*tasks, return_exceptions=True), timeout=2)
                except asyncio.CancelledError:
                    logging.warning(
                        "Timeout reached during forced cancellation (CancelledError); proceeding with shutdown anyway."
                    )
                    # Do not re-raise, just continue
                except TimeoutError:
                    logging.warning("Some tasks still not responding to cancellation")
                    # Final aggressive cleanup - cancel all remaining tasks
                    remaining_tasks = [
                        t for t in asyncio.all_tasks() if t is not asyncio.current_task() and not t.done()
                    ]
                    if remaining_tasks:
                        logging.warning(f"Forcing cancellation of {len(remaining_tasks)} remaining tasks")
                        for task in remaining_tasks:
                            task.cancel()
                        try:
                            await asyncio.wait_for(asyncio.gather(*remaining_tasks, return_exceptions=True), timeout=1)
                        except asyncio.CancelledError:
                            logging.warning(
                                "Timeout reached during final forced cancellation (CancelledError); proceeding with shutdown anyway."
                            )
                            # Do not re-raise, just continue
                        except TimeoutError:
                            logging.exception("Some tasks still not responding to forced cancellation")
            # Proceed anyway after all cancellation attempts
            logging.warning("Proceeding with shutdown even if some tasks are still pending/cancelled.")
        else:
            logging.info("No remaining tasks to clean up.")

        logging.info("✅ Engine shutdown complete")

        # Kill Docker container if running in Docker
        if self.config.participant["scenario_args"]["deployment"] == "docker":
            try:
                docker_id = socket.gethostname()
                logging.info(f"📦  Removing docker container with ID {docker_id}")
                container = self.client.containers.get(docker_id)
                container.remove(force=True)
                logging.info(f"📦  Successfully removed docker container {docker_id}")
            except Exception as e:
                logging.exception(f"📦  Error removing Docker container {docker_id}: {e}")
                # Try to force kill the container as last resort
                try:
                    import subprocess

                    subprocess.run(["docker", "rm", "-f", docker_id], check=False)
                    logging.info(f"📦  Forced removal of container {docker_id} via subprocess")
                except Exception as sub_e:
                    logging.exception(f"📦  Failed to force remove container {docker_id}: {sub_e}")
>>>>>>> 21991bbd
<|MERGE_RESOLUTION|>--- conflicted
+++ resolved
@@ -7,10 +7,7 @@
 
 import docker
 
-<<<<<<< HEAD
-=======
 from nebula.core.noderole import factory_role_behavior, change_role_behavior, Role, RoleBehavior
->>>>>>> 21991bbd
 from nebula.addons.functions import print_msg_box
 from nebula.addons.reporter import Reporter
 from nebula.addons.reputation.reputation import Reputation
@@ -20,19 +17,13 @@
 from nebula.core.nebulaevents import (
     AggregationEvent,
     ExperimentFinishEvent,
-<<<<<<< HEAD
     NodeTerminatedEvent,
-=======
->>>>>>> 21991bbd
     RoundEndEvent,
     RoundStartEvent,
     UpdateNeighborEvent,
     UpdateReceivedEvent,
-<<<<<<< HEAD
-=======
     ExperimentFinishEvent,
     ModelPropagationEvent,
->>>>>>> 21991bbd
 )
 from nebula.core.network.communications import CommunicationsManager
 from nebula.core.role import Role, factory_node_role
@@ -105,7 +96,7 @@
         self.ip = config.participant["network_args"]["ip"]
         self.port = config.participant["network_args"]["port"]
         self.addr = config.participant["network_args"]["addr"]
-        
+
         self.name = config.participant["device_args"]["name"]
         self.client = docker.from_env()
 
@@ -208,7 +199,7 @@
     def trainer(self):
         """Trainer"""
         return self._trainer
-    
+
     @property
     def rb(self):
         """Role Behavior"""
@@ -350,29 +341,7 @@
 
     async def _control_leadership_transfer_callback(self, source, message):
         logging.info(f"🔧  handle_control_message | Trigger | Received leadership transfer message from {source}")
-<<<<<<< HEAD
-        if self.role == Role.AGGREGATOR:
-            neighbors = await self.cm.get_addrs_current_connections(myself=True)
-            if len(neighbors) > 1:
-                random_neighbor = random.choice(neighbors)
-                message = self.cm.create_message("control", "leadership_transfer")
-                await self.cm.send_message(random_neighbor, message)
-                logging.info(
-                    f"🔧  handle_control_message | Trigger | Leadership transfer message sent to {random_neighbor}"
-                )
-                message = self.cm.create_message("control", "leadership_transfer_ack")
-                await self.cm.send_message(source, message)
-                logging.info(f"🔧  handle_control_message | Trigger | Leadership transfer ack message sent to {source}")
-            else:
-                logging.info("🔧  handle_control_message | Trigger | Only one neighbor found, I am the leader")
-        else:
-            self.role = Role.AGGREGATOR
-            logging.info("🔧  handle_control_message | Trigger | I am now the leader")
-            message = self.cm.create_message("control", "leadership_transfer_ack")
-            await self.cm.send_message(source, message)
-            logging.info(f"🔧  handle_control_message | Trigger | Leadership transfer ack message sent to {source}")
-=======
-        
+
         if await self._round_in_process_lock.locked_async():
             logging.info("Learning cycle is executing, role behavior will be modified next round")
             await self.rb.set_next_role(Role.AGGREGATOR, source_to_notificate=source)
@@ -388,7 +357,6 @@
             except TimeoutError:
                 logging.info("Learning cycle is locked, role behavior will be modified next round")
                 await self.rb.set_next_role(Role.AGGREGATOR, source_to_notificate=source)
->>>>>>> 21991bbd
 
     async def _control_leadership_transfer_ack_callback(self, source, message):
         logging.info(f"🔧  handle_control_message | Trigger | Received leadership transfer ack message from {source}")
@@ -410,7 +378,7 @@
             except TimeoutError:
                 logging.info("Learning cycle is locked, role behavior will be modified next round")
                 await self.rb.set_next_role(Role.TRAINER)
-        
+
 
     async def _connection_connect_callback(self, source, message):
         logging.info(f"🔗  handle_connection_message | Trigger | Received connection message from {source}")
@@ -766,10 +734,10 @@
                 await self.get_federation_ready_lock().acquire_async()
                 if self.config.participant["device_args"]["start"]:
                     logging.info("Propagate initial model updates.")
-                    
+
                     mpe = ModelPropagationEvent(await self.cm.get_addrs_current_connections(only_direct=True, myself=False), "initialization")
                     await EventManager.get_instance().publish_node_event(mpe)
-                    
+
                     await self.get_federation_ready_lock().release_async()
 
                 self.trainer.set_epochs(epochs)
@@ -819,11 +787,8 @@
         if not current_round or not self.total_rounds:
             return False
         else:
-<<<<<<< HEAD
-            return self.round < self.total_rounds
-=======
             return current_round >= self.total_rounds
-        
+
     async def resolve_missing_updates(self):
         """
         Delegates the resolution strategy for missing updates to the current role behavior.
@@ -837,7 +802,7 @@
         """
         logging.info(f"Using Role behavior: {self.rb.get_role_name()} conflict resolve strategy")
         return await self.rb.resolve_missing_updates()
-    
+
     async def update_self_role(self):
         """
         Checks whether a role update is required and performs the transition if necessary.
@@ -848,7 +813,6 @@
 
         It logs the role change and spawns an async task to send a control message
         acknowledging the update to the initiating node.
->>>>>>> 21991bbd
 
         Raises:
             Any exceptions from change_role_behavior or communication logic.
@@ -866,7 +830,7 @@
                 logging.info(f"Sending role modification ACK to transferer: {source_to_notificate}")
                 message = self.cm.create_message("control", "leadership_transfer_ack")
                 asyncio.create_task(self.cm.send_message(source_to_notificate, message))
-             
+
     async def _learning_cycle(self):
         """
         Main asynchronous loop for executing the Federated Learning process across multiple rounds.
@@ -889,35 +853,6 @@
 
         This function blocks (awaits) until the full FL process concludes.
         """
-<<<<<<< HEAD
-        # while self.round is not None and self.round < self.total_rounds:
-        while await self._continue_training():
-            current_time = time.time()
-            print_msg_box(
-                msg=f"Round {self.round} of {self.total_rounds - 1} started (max. {self.total_rounds} rounds)",
-                indent=2,
-                title="Round information",
-            )
-            logging.info(f"Federation nodes: {self.federation_nodes}")
-            await self.update_federation_nodes(
-                await self.cm.get_addrs_current_connections(only_direct=True, myself=True)
-            )
-            expected_nodes = await self.get_federation_nodes()
-            rse = RoundStartEvent(self.round, current_time, expected_nodes)
-            await EventManager.get_instance().publish_node_event(rse)
-            self.trainer.on_round_start()
-            logging.info(f"Expected nodes: {expected_nodes}")
-            direct_connections = await self.cm.get_addrs_current_connections(only_direct=True)
-            undirected_connections = await self.cm.get_addrs_current_connections(only_undirected=True)
-            logging.info(f"Direct connections: {direct_connections} | Undirected connections: {undirected_connections}")
-            logging.info(f"[Role {self.role.value}] Starting learning cycle...")
-            await self.aggregator.update_federation_nodes(expected_nodes)
-            await self._extended_learning_cycle()
-
-            current_time = time.time()
-            ree = RoundEndEvent(self.round, current_time)
-            await EventManager.get_instance().publish_node_event(ree)
-=======
         while self.round is not None and self.round < self.total_rounds:
             async with self._round_in_process_lock:
                 current_time = time.time()
@@ -926,9 +861,9 @@
                     indent=2,
                     title="Round information",
                 )
-                
+
                 await self.update_self_role()
-                
+
                 logging.info(f"Federation nodes: {self.federation_nodes}")
                 await self.update_federation_nodes(
                     await self.cm.get_addrs_current_connections(only_direct=True, myself=True)
@@ -940,10 +875,10 @@
                 logging.info(f"Expected nodes: {expected_nodes}")
                 direct_connections = await self.cm.get_addrs_current_connections(only_direct=True)
                 undirected_connections = await self.cm.get_addrs_current_connections(only_undirected=True)
-                
+
                 logging.info(f"Direct connections: {direct_connections} | Undirected connections: {undirected_connections}")
                 logging.info(f"[Role {self.rb.get_role_name()}] Starting learning cycle...")
-                
+
                 await self.aggregator.update_federation_nodes(expected_nodes)
                 async with self._role_behavior_performance_lock:
                     await self.rb.extended_learning_cycle()
@@ -951,7 +886,6 @@
                 current_time = time.time()
                 ree = RoundEndEvent(self.round, current_time)
                 await EventManager.get_instance().publish_node_event(ree)
->>>>>>> 21991bbd
 
                 await self.get_round_lock().acquire_async()
 
@@ -973,13 +907,13 @@
         self.trainer.on_learning_cycle_end()
 
         await self.trainer.test()
-        
+
         # Shutdown protocol
         await self._shutdown_protocol()
-            
+
     async def _shutdown_protocol(self):
         logging.info("Starting graceful shutdown process...")
-        
+
         # 1.- Publish Experiment Finish Event to the last update on modules
         logging.info("Publishing Experiment Finish Event...")
         efe = ExperimentFinishEvent()
@@ -1007,10 +941,6 @@
         await self.shutdown()
         return
 
-    async def shutdown(self):
-        logging.info("🚦 Engine shutdown initiated")
-
-<<<<<<< HEAD
         # If it's CAFF, log what should_continue_training() returns
         caff_handler = self._get_caff_handler()
         if caff_handler:
@@ -1073,7 +1003,9 @@
 
         # Never train beyond max rounds — not even for CAFF
         return False
-=======
+    async def shutdown(self):
+        logging.info("🚦 Engine shutdown initiated")
+
         # Stop addon services first
         try:
             await self._addon_manager.stop_additional_services()
@@ -1173,5 +1105,4 @@
                     subprocess.run(["docker", "rm", "-f", docker_id], check=False)
                     logging.info(f"📦  Forced removal of container {docker_id} via subprocess")
                 except Exception as sub_e:
-                    logging.exception(f"📦  Failed to force remove container {docker_id}: {sub_e}")
->>>>>>> 21991bbd
+                    logging.exception(f"📦  Failed to force remove container {docker_id}: {sub_e}")